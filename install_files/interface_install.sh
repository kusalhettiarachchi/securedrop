--- conflicted
+++ resolved
@@ -120,158 +120,6 @@
 
 install_source_specific
 
-<<<<<<< HEAD
-    echo "Lock tor user..."
-    passwd -l debian-tor
-    #catch_error $? "locking debian-tor"
-    echo "tor user locked"
-
-    #Disable unneeded apache modules
-    echo 'Disabling apache modules for $JAIL...'
-    a2dismod $DISABLE_MODS | tee -a build.log
-    #catch_error "disabling apache modules"
-    echo 'Apache modules disabled for $JAIL'
-
-    #Enabling apache modules
-    echo 'Enabling apache modules for $JAIL...'
-    a2enmod $ENABLE_MODS | tee -a build.log
-    #catch_error $? "disabling apache modules"
-    echo 'Apache modules enabled for $JAIL'
-
-    #removing default apache sites
-    echo 'Removing default apache sites for $JAIL...'
-    a2dissite default default-ssl | tee -a build.log
-    #catch_error $? "disabling default sites for $JAIL"
-    echo "default-ssl site disabled"
-
-    if [ -f /var/www/index.html ]; then
-      rm /var/www/index.html
-      #catch_error $? "deleting index.html for $JAIL"
-    fi
-
-    if [ -f /etc/apache2/sites-available/default-ssl ]; then
-      rm /etc/apache2/sites-available/default-ssl
-      #catch_error $? "rm default-ssl for $JAIL"
-    fi
-
-    if [ -f /etc/apache2/sites-enabled/default-ssl ]; then
-      rm /etc/apache2/sites-enabled/default-ssl
-      #catch_error $? "rm sites-enabled/default-ssl"
-    fi
-
-    if [ -f /etc/apache2/sites-available/000-default ]; then
-      rm /etc/apache2/sites-available/000-default
-      #catch_error $? "rm sites-available/000-default"
-    fi
-
-    if [ -f /etc/apache2/sites-enabled/000-default ]; then
-      rm /etc/apache2/sites-enabled/000-default
-      #catch_error $? "rm /etc/apache2/sites-enabled/000-default"
-    fi
-
-    echo 'default apache sites removed for $JAIL'
-
-    service apache2 stop
-    #catch_error $? "stopping apache"
-FOE
-
-  cp -f $JAIL.apache2.conf /var/chroot/$JAIL/etc/apache2/apache2.conf | tee -a build.log
-  catch_error $? "copying $JAIL.apache2.conf"
-  cp -f $JAIL.ports.conf /var/chroot/$JAIL/etc/apache2/ports.conf | tee -a build.log
-  catch_error $? "copying $JAIL.ports.conf"
-  cp -f $JAIL.wsgi /var/chroot/$JAIL/var/www/securedrop/$JAIL.wsgi | tee -a build.log
-  catch_error $? "copying $JAIL.wsgi"
-  cp -f $JAIL.security /var/chroot/$JAIL/etc/apache2/conf.d/security | tee -a build.log
-  catch_error $? "copying $JAIL.security"
-  cp -f $JAIL.site /var/chroot/$JAIL/etc/apache2/sites-enabled/$JAIL | tee -a build.log
-  catch_error $? "copying $JAIL.site"
-  cp -f $JAIL.torrc /var/chroot/$JAIL/etc/tor/torrc | tee -a build.log
-  catch_error $? "copying $JAIL.torrc"
-  #Generate the config.py file for the web interface
-  cp -f $JAIL.config.py /var/chroot/$JAIL/var/www/securedrop/config.py
-  catch_error $? "copying $JAIL.config.py template"
-
-  if grep -q "APP_GPG_KEY_FINGERPRINT" /var/chroot/$JAIL/var/www/securedrop/config.py; then
-    echo "Copying GPG Fingerprint to $JAIL/var/www/securedrop/config.py"
-    sed -i -e "s|APP_GPG_KEY_FINGERPRINT|$APP_GPG_KEY_FINGERPRINT|g" /var/chroot/$JAIL/var/www/securedrop/config.py
-    catch_error $? "copying APP_GPG_KEY_FINGERPRINT to /var/chroot/$JAIL/var/www/securedrop/config.py"
-  fi
-
-  if grep -q "BCRYPT_ID_SALT_VALUE" /var/chroot/$JAIL/var/www/securedrop/config.py; then
-    echo "Generating BCRYPT ID SALT for $JAIL"
-    sed -i -e "s|BCRYPT_ID_SALT_VALUE|${BCRYPT_ID_SALT}|g" /var/chroot/$JAIL/var/www/securedrop/config.py
-    catch_error $? "generating $BCRYPT_ID_SALT in config.py for $JAIL"
-  fi
-
-  if grep -q "BCRYPT_GPG_SALT_VALUE" /var/chroot/$JAIL/var/www/securedrop/config.py; then
-    echo "Generating BCRYPT GPG SALT for $JAIL"
-    sed -i -e "s|BCRYPT_GPG_SALT_VALUE|${BCRYPT_GPG_SALT}|g" /var/chroot/$JAIL/var/www/securedrop/config.py
-    catch_error $? "generating $BCRYPT_GPG_SALT in config.py for $JAIL"
-  fi
-
-  if grep -q "SECRET_KEY_VALUE" /var/chroot/$JAIL/var/www/securedrop/config.py; then
-    echo "Generating SECRET_KEY for $JAIL"
-    sed -i -e "s|SECRET_KEY_VALUE|${SECRET_KEY}|g" /var/chroot/$JAIL/var/www/securedrop/config.py
-    catch_error $? "generating $SECRET_KEY in config.py for $JAIL"
-  fi
-
-done
-
-#Configure the source interface specific settings
-echo ""
-echo "Configuring the source interface specific settings..."
-schroot -c source -u root --directory /root << FOE
-  catch_error() {
-    if [ ! "$1" = "0" ]; then
-      echo "ERROR encountered $2"
-      exit 1
-    fi
-  }
-
-  rm -R /var/www/securedrop/{journalist_templates,journalist.py,example*,*.md,test*}
-  #catch_error $? "rm default content from other interface"
-
-  if [ -d "/root/tor-keys/source" ]; then
-    cp -p /root/tor-keys/source/private_key /var/lib/tor/hidden_service/
-    #catch_error $? "cp tor private keys on source"
-    srm -R /root/tor-keys/source
-    #catch_error $? "srm'ing tmp tor keys"
-  fi
-
-  service apache2 restart
-  #catch_error $? "restarting apache2"
-  service tor restart
-  #catch_error $? "restarting tor"
-  echo "Done setting up source"
-FOE
-echo "Done setting up the source interface specific settings"
-
-#Cofnigure the journalist interface specific settings
-echo ""
-echo "Configuring the journalist interface specific settings"
-schroot -c journalist -u root --directory /root << FOE
-  catch_error() {
-    if [ ! "$1" = "0" ]; then
-      echo "ERROR encountered $2"
-      exit 1
-    fi
-  }
-
-  echo "Starting to configure apache for journalist"
-  rm -R /var/www/securedrop/{source_templates,source.py,example*,*.md,test*} | tee -a build.log
-
-  echo "Importing application gpg public key on journalist"
-  su -c "gpg2 --homedir /var/www/securedrop/keys --import /var/www/$APP_GPG_KEY" journalist
-  #catch_error $? "importing $APP_GPG_KEY in journalist"
-  service apache2 restart
-  #catch_error $? "restarting apache2 in journalist jail"
-  service tor restart
-  #catch_error $? "restarting tor in journalist jail"
-FOE
-=======
-install_document_specific
->>>>>>> 8b55821f
-
 #Copy rc.local file to host system to mount and start the needed services
 #for the chroot jals
 echo "Configuring rc.local"
