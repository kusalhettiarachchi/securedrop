---
- hosts: [ 'mon-staging', 'app-staging' ]
  roles:
    - { role: gather_facts, tags: [ 'gather_facts' ] }

- hosts: [ 'mon-staging', 'app-staging' ]

  vars_files:
    - group_vars/securedrop.yml
    - staging-specific.yml

  roles:
    - { role: install_fpf_repo, tags: fpf_repo }
    - { role: common, tags: common }

  sudo: yes

- hosts: [ 'mon-staging' ]

  vars_files:
    - group_vars/securedrop.yml
    - host_vars/mon.yml
    - staging-specific.yml

  roles:
    - { role: common-mon, tags: 'tor' }
    # this is a staging only role
<<<<<<< HEAD
    - { role: install_local_pkgs, tags: [ 'install_local_pkgs', 'mon_install_local_pkgs' ] }
    - ossec_server
=======
    - { role: install_local_pkgs, tags: install_local_pkgs }
    - { role: ossec_server, tags: ['ossec', 'ossec_server'] }
>>>>>>> 31d5f34f

  sudo: yes

- hosts: [ 'app-staging' ]

  vars_files:
    - group_vars/securedrop.yml
    - host_vars/app.yml
    - staging-specific.yml

  roles:
    # The common-app role should be renamed.
    # It installs tor. Tor is required to be installed prior to the securedrop
    # app-code package which contains an apparmor profile that depends on tor
    # being present.
    - { role: common-app, tags: ['common-app', 'tor'] }
    # this is a staging only role
<<<<<<< HEAD
    - { role: install_local_pkgs, tags: [ 'install_local_pkgs', 'app_install_local_pkgs' ] }
    - { role: ossec_agent, tags: [ 'ossec' ] }
    - app
    - { role: app-test, tags: [ 'app-test' ] }
=======
    - { role: install_local_pkgs, tags: install_local_pkgs }
    - { role: ossec_agent, tags: [ 'ossec', 'ossec_agent' ] }
    - { role: app, tags: app }
    - { role: app-test, tags: app-test }
>>>>>>> 31d5f34f

  sudo: yes

  # If the OSSEC authd iptables rule exemptions are in place remove them and
  # restart OSSEC. For the ossec agent the exemptions are removed as part of
  # the authd role, in order to allow all agents to connect to the ossec server
  # before killing authd and removing the ossec rules. This is a separate role for
  # the ossec server. The order of events does matter: the monitor server authd
  # service needs to be listening and reachable, then agent needs to connect to
  # ossec server, agent needs to restart, then ossec server exemptions can be
  # removed and the ossec server process can restart.
- hosts: [ 'mon-staging' ]

  vars_files:
    - group_vars/securedrop.yml
    - host_vars/mon.yml
    - staging-specific.yml

  roles:
    - { role: remove_authd_exemptions, tags: ['ossec', 'ossec_server', 'remove_authd_exemptions' ] }

  sudo: yes

  # This section will put the ssh and iptables rules in place
  # It will then add any staging exemptions required
  # at the end of each host section is when the handlers are run.
  # So iptables will not be reloaded until the exemptions are applied
  # for production the last task is apply iptables. This will break their
  # connection. After that point the admin will to proxy traffic over tor.
- hosts: [ 'app-staging' ]

  vars_files:
    - group_vars/securedrop.yml
    - host_vars/app.yml
    - staging-specific.yml

  roles:
    - { role: restrict_direct_access_app, tags: [ 'common', 'restrict_direct_access', 'restrict_direct_access_app' ] }
    - { role: allow_direct_access, tags: [ 'common', 'allow_direct_access' ] }
    - { role: backup, tags: backup }

  sudo: yes

- hosts: [ 'mon-staging' ]

  vars_files:
    - group_vars/securedrop.yml
    - host_vars/mon.yml
    - staging-specific.yml

  roles:
    - { role: restrict_direct_access_mon, tags: [ 'common', 'restrict_direct_access', 'restrict_direct_access_mon' ] }
    - { role: allow_direct_access, tags: [ 'common', 'allow_direct_access' ] }

  sudo: yes<|MERGE_RESOLUTION|>--- conflicted
+++ resolved
@@ -25,13 +25,8 @@
   roles:
     - { role: common-mon, tags: 'tor' }
     # this is a staging only role
-<<<<<<< HEAD
-    - { role: install_local_pkgs, tags: [ 'install_local_pkgs', 'mon_install_local_pkgs' ] }
-    - ossec_server
-=======
     - { role: install_local_pkgs, tags: install_local_pkgs }
     - { role: ossec_server, tags: ['ossec', 'ossec_server'] }
->>>>>>> 31d5f34f
 
   sudo: yes
 
@@ -49,17 +44,10 @@
     # being present.
     - { role: common-app, tags: ['common-app', 'tor'] }
     # this is a staging only role
-<<<<<<< HEAD
-    - { role: install_local_pkgs, tags: [ 'install_local_pkgs', 'app_install_local_pkgs' ] }
-    - { role: ossec_agent, tags: [ 'ossec' ] }
-    - app
-    - { role: app-test, tags: [ 'app-test' ] }
-=======
     - { role: install_local_pkgs, tags: install_local_pkgs }
     - { role: ossec_agent, tags: [ 'ossec', 'ossec_agent' ] }
     - { role: app, tags: app }
     - { role: app-test, tags: app-test }
->>>>>>> 31d5f34f
 
   sudo: yes
 
