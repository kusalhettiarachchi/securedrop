---
## Install Tor
- include: install_tor.yml
  tags:
    - app
    - app-staging
    - mon
    - mon-staging

- include: app_configure_tor_hidden_services.yml
  tags:
    - app
    - app-staging

- include: install_fpf_repo.yml
  tags:
    - app
    - app-staging
    - mon
    - mon-staging

## Install Interfaces
- include: install_apache.yml
  tags:
    - app
    - app-staging

- include: create_app_dirs.yml
  tags:
    - app
    - app-staging
    - development

# Staging source wsgi file has logging enabled
- include: staging_wsgi_files.yml
  tags:
    - app-staging

# The production source wsgi file has logging disabled
- include: app_wsgi_files.yml
  tags:
    - app

## Build FPF debian packages
- include: build_securedrop_app_code_deb.yml
  tags:
    - debs
    - app-code

#- include: download_ossec_archive.yml
#    - debs
#    - ossec

- include: build_securedrop_ossec_agent_deb.yml
  tags:
    - debs
    - ossec

- include: build_securedrop_ossec_server_deb.yml
  tags:
    - debs
    - ossec

# Install the fpf packages from
# securedrop_repo (development)
# install from a local deb package found in the securedrop_repo (staging)
# install securedrop from the fpf repo

- include: dev_install_pip_apt_pkgs.yml
  tags:
    - development
    - debs

- include: staging_install_local_deb_pkgs.yml
  tags:
    - app-staging

- include: app_install_fpf_deb_pkgs.yml
  tags:
    - app

# Rest of interface install
# Create the app gpg keyring and databse
- include: initialize_securedrop_app.yml
  tags:
    - app
    - app-staging
    - development

# For testing install the additional pip reqs.
- include: dev_setup_xvfb_for_functional_tests.yml
  tags:
    - development
    - app-staging
    - debs

# Start the webserver for development
- include: manage_py_start.yml
  tags:
    - development

## Monitor servers ossec procmail postfix config
- include: mon_configure_tor_hidden_services.yml
  tags:
    - mon
    - mon-staging

- include: mon_install_ossec_server.yml
  tags:
    - mon
    - mon-staging

- include: mon_configure_ossec_gpg_alerts.yml
  tags:
    - mon
    - mon-staging

- include: mon_install_postfix.yml
  tags:
    - mon
    - mon-staging

## System Hardening
- include: unattended_upgrades.yml
  tags:
    - development
    - app
    - app-staging
    - mon
    - mon-staging

- include: sysctl.yml
  tags:
    - app
    - app-staging
    - mon
    - mon-staging

- include: create_users.yml
  tags:
    - app
    - app-staging
    - mon
    - mon-staging

- include: remove_kernel_modules.yml
  tags:
    - app
    - app-staging
    - mon
    - mon-staging

- include: apparmor_complain.yml
  tags:
    - app-staging
    - apparmor-complain

- include: apparmor_enforce.yml
  tags:
    - app
    - apparmor-enforce

- include: ssh.yml
  tags:
    - app
    - app-staging
    - mon
<<<<<<< HEAD
    - mon-staging
    - ssh
=======
    - staging
>>>>>>> 304d6aae

- include: harden_dns.yml
  tags:
    - app
<<<<<<< HEAD
    - app-staging
    - mon
    - mon-staging
=======
    - staging
>>>>>>> 304d6aae

- include: app_iptables.yml
  tags:
    - app
    - app-staging
    - iptables

- include: mon_iptables.yml
  tags:
    - mon
    - mon-staging
    - iptables

- include: app_display_onions.yml
  tags:
    - app
    - app-staging
    - tor

- include: mon_display_onions.yml
  tags:
    - mon
    - mon-staging
    - tor

- include: from_fpf_repo_install_grsec.yml
  tags:
    - app
<<<<<<< HEAD
    - app-staging
    - mon
    - mon-staging
    - grsec

# Needs to run after installing grsec kernel
- include: sysctl.yml
  tags:
    - app
    - app-staging
    - mon
    - mon-staging
=======
    - mon
    - staging
    - grsec

- include: allow_direct_access_to_staging_for_tests.yml
  tags:
    - staging
>>>>>>> 304d6aae
<|MERGE_RESOLUTION|>--- conflicted
+++ resolved
@@ -12,6 +12,11 @@
     - app
     - app-staging
 
+- include: mon_configure_tor_hidden_services.yml
+  tags:
+    - mon
+
+## Install Interfaces
 - include: install_fpf_repo.yml
   tags:
     - app
@@ -123,7 +128,6 @@
 ## System Hardening
 - include: unattended_upgrades.yml
   tags:
-    - development
     - app
     - app-staging
     - mon
@@ -165,23 +169,15 @@
     - app
     - app-staging
     - mon
-<<<<<<< HEAD
     - mon-staging
     - ssh
-=======
-    - staging
->>>>>>> 304d6aae
 
 - include: harden_dns.yml
   tags:
     - app
-<<<<<<< HEAD
-    - app-staging
-    - mon
-    - mon-staging
-=======
-    - staging
->>>>>>> 304d6aae
+    - app-staging
+    - mon
+    - mon-staging
 
 - include: app_iptables.yml
   tags:
@@ -210,7 +206,6 @@
 - include: from_fpf_repo_install_grsec.yml
   tags:
     - app
-<<<<<<< HEAD
     - app-staging
     - mon
     - mon-staging
@@ -222,13 +217,4 @@
     - app
     - app-staging
     - mon
-    - mon-staging
-=======
-    - mon
-    - staging
-    - grsec
-
-- include: allow_direct_access_to_staging_for_tests.yml
-  tags:
-    - staging
->>>>>>> 304d6aae
+    - mon-staging