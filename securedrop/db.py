import os
import datetime
import base64
import binascii

# Find the best implementation available on this platform
try:
    from cStringIO import StringIO
except:
    from StringIO import StringIO

# Find the best implementation available on this platform
try:
    from cStringIO import StringIO
except:
    from StringIO import StringIO

from sqlalchemy import create_engine, ForeignKey
from sqlalchemy.orm import scoped_session, sessionmaker, relationship, backref
from sqlalchemy.ext.declarative import declarative_base
from sqlalchemy import Column, Integer, String, Boolean, DateTime, Binary
from sqlalchemy.orm.exc import MultipleResultsFound, NoResultFound

import scrypt
import pyotp

import qrcode
# Using svg because it doesn't require additional dependencies
import qrcode.image.svg

import config
import crypto_util
import store

# http://flask.pocoo.org/docs/patterns/sqlalchemy/

if config.DATABASE_ENGINE == "sqlite":
    engine = create_engine(
        config.DATABASE_ENGINE + ":///" +
        config.DATABASE_FILE
    )
else:
    engine = create_engine(
        config.DATABASE_ENGINE + '://' +
        config.DATABASE_USERNAME + ':' +
        config.DATABASE_PASSWORD + '@' +
        config.DATABASE_HOST + '/' +
        config.DATABASE_NAME, echo=False
    )

db_session = scoped_session(sessionmaker(autocommit=False,
                                         autoflush=False,
                                         bind=engine))
Base = declarative_base()
Base.query = db_session.query_property()

def get_one_or_else(query, logger, failure_method):
    try:
        return_value = query.one()
    except MultipleResultsFound as e:
        logger.error("Found multiple while executing %s when one was expected: %s" % (query,e,))
        failure_method(500)
    except NoResultFound as e:
        logger.error("Found none when one was expected: %s" % (e,))
        failure_method(404)
    return return_value


class Source(Base):
    __tablename__ = 'sources'
    id = Column(Integer, primary_key=True)
    filesystem_id = Column(String(96), unique=True)
    journalist_designation = Column(String(255), nullable=False)
    flagged = Column(Boolean, default=False)
<<<<<<< HEAD
    # TODO should we be using utc times?
    last_updated = Column(DateTime, default=datetime.datetime.now)
=======
    last_updated = Column(DateTime, default=datetime.datetime.utcnow)
>>>>>>> b419b57f
    star = relationship("SourceStar", uselist=False, backref="source")
    
    # sources are "pending" and don't get displayed to journalists until they submit something
    pending = Column(Boolean, default=True)

    # keep track of how many interactions have happened, for filenames
    interaction_count = Column(Integer, default=0, nullable=False)

    def __init__(self, filesystem_id=None, journalist_designation=None):
        self.filesystem_id = filesystem_id
        self.journalist_designation = journalist_designation

    def __repr__(self):
        return '<Source %r>' % (self.journalist_designation)

    def journalist_filename(self):
        valid_chars = 'abcdefghijklmnopqrstuvwxyz1234567890-_'
        return ''.join([c for c in self.journalist_designation.lower().replace(' ', '_') if c in valid_chars])

    def documents_messages_count(self):
        try:
            return self.docs_msgs_count
        except AttributeError:
            self.docs_msgs_count = {'messages': 0, 'documents': 0}
            for submission in self.submissions:
                if submission.filename.endswith('msg.gpg'):
                    self.docs_msgs_count['messages'] += 1
                elif submission.filename.endswith('doc.zip.gpg'):
                    self.docs_msgs_count['documents'] += 1
            return self.docs_msgs_count


class Submission(Base):
    __tablename__ = 'submissions'
    id = Column(Integer, primary_key=True)
    source_id = Column(Integer, ForeignKey('sources.id'))
    source = relationship("Source", backref=backref('submissions', order_by=id))
    filename = Column(String(255), nullable=False)
    size = Column(Integer, nullable=False)
    downloaded = Column(Boolean, default=False)

    def __init__(self, source, filename):
        self.source_id = source.id
        self.filename = filename
        self.size = os.stat(store.path(source.filesystem_id, filename)).st_size

    def __repr__(self):
        return '<Submission %r>' % (self.filename)

class SourceStar(Base):
    __tablename__ = 'source_stars'
    id = Column("id", Integer, primary_key=True)
    source_id = Column("source_id", Integer, ForeignKey('sources.id'))
    starred = Column("starred", Boolean, default=True)

    def __eq__(self, other):
        if isinstance(other, SourceStar):
            return self.source_id == other.source_id and self.id == other.id and self.starred == other.starred
        return NotImplemented

    def __init__(self, source, starred=True):
        self.source_id = source.id
        self.starred = starred


class WrongPasswordException(Exception):
    pass


class BadTokenException(Exception):
    pass


class Journalist(Base):
    __tablename__ = "journalists"
    id = Column(Integer, primary_key=True)
    username = Column(String(255), nullable=False, unique=True)
    pw_salt = Column(Binary(32))
    pw_hash = Column(Binary(256))
    is_admin = Column(Boolean)
    otp_secret = Column(String(16), default=pyotp.random_base32)
<<<<<<< HEAD
    is_totp = Column(Boolean, default=True)
    hotp_counter = Column(Integer, default=0)

    # TODO should we be using utc times?
    created_on = Column(DateTime, default=datetime.datetime.now)
    last_access = Column(DateTime)

    def __init__(self, username, password, is_admin=False, otp_secret=None):
        self.username = username
        self.set_password(password)
        self.is_admin = is_admin
        if otp_secret:
            self.otp_secret = base64.b32encode(binascii.unhexlify(otp_secret))
            self.is_totp = False
=======

    created_on = Column(DateTime, default=datetime.datetime.utcnow)
    last_access = Column(DateTime)

    def __init__(self, username, password, is_admin=False):
        self.username = username
        self.set_password(password)
        self.is_admin = is_admin
>>>>>>> b419b57f

    def __repr__(self):
        return "<Journalist {0}{1}>".format(self.username,
                                            " [admin]" if self.is_admin else "")

    def _gen_salt(self, salt_bytes=32):
        return os.urandom(salt_bytes)

    _SCRYPT_PARAMS = dict(N=2**14, r=8, p=1)
    def _scrypt_hash(self, password, salt, params=None):
        if not params:
            params = self._SCRYPT_PARAMS
<<<<<<< HEAD
        # TODO: better handle encoding?
=======
>>>>>>> b419b57f
        return scrypt.hash(str(password), salt, **params)

    def set_password(self, password):
        self.pw_salt = self._gen_salt()
        self.pw_hash = self._scrypt_hash(password, self.pw_salt)

    def valid_password(self, password):
        return self._scrypt_hash(password, self.pw_salt) == self.pw_hash

<<<<<<< HEAD
=======
    def regenerate_otp_shared_secret(self):
        self.otp_secret = pyotp.random_base32()

>>>>>>> b419b57f
    @property
    def totp(self):
        return pyotp.TOTP(self.otp_secret)

    @property
<<<<<<< HEAD
    def hotp(self):
        return pyotp.HOTP(self.otp_secret)

    @property
    def shared_secret_qrcode(self):
        uri = self.totp.provisioning_uri("{}@{}".format(self.username,
                                                        "SecureDrop"))

        qr = qrcode.QRCode(
            box_size=25,
=======
    def shared_secret_qrcode(self):
        uri = self.totp.provisioning_uri("{} {}".format("SecureDrop",
                                                        self.username))

        qr = qrcode.QRCode(
            box_size=15,
>>>>>>> b419b57f
            image_factory=qrcode.image.svg.SvgPathImage
        )
        qr.add_data(uri)
        img = qr.make_image()

        svg_out = StringIO()
        img.save(svg_out)
        return svg_out.getvalue()

    @property
    def formatted_otp_secret(self):
        """The OTP secret is easier to read and manually enter if it is all
        lowercase and split into four groups of four characters. The secret is
        base32-encoded, so it is case insensitive."""
        sec = self.otp_secret
        chunks = [ sec[i:i+4] for i in xrange(0, len(sec), 4) ]
        return ' '.join(chunks).lower()

<<<<<<< HEAD
    def verify_token(self, token):
        if self.is_totp:
            return self.totp.verify(token)
        else:
            for counter_val in range(self.hotp_counter, self.hotp_counter + 20):
                if self.hotp.verify(token, counter_val):
                    self.hotp_counter = counter_val + 1
                    db_session.commit()
                    return True
            return False

=======
>>>>>>> b419b57f
    @staticmethod
    def login(username, password, token):
        user = Journalist.query.filter_by(username=username).one()
        if not user.valid_password(password):
            raise WrongPasswordException
<<<<<<< HEAD
        if not user.verify_token(token):
=======
        if not user.totp.verify(token):
>>>>>>> b419b57f
            raise BadTokenException
        return user

# Declare (or import) models before init_db
def init_db():
    Base.metadata.create_all(bind=engine)
<|MERGE_RESOLUTION|>--- conflicted
+++ resolved
@@ -2,12 +2,6 @@
 import datetime
 import base64
 import binascii
-
-# Find the best implementation available on this platform
-try:
-    from cStringIO import StringIO
-except:
-    from StringIO import StringIO
 
 # Find the best implementation available on this platform
 try:
@@ -72,12 +66,7 @@
     filesystem_id = Column(String(96), unique=True)
     journalist_designation = Column(String(255), nullable=False)
     flagged = Column(Boolean, default=False)
-<<<<<<< HEAD
-    # TODO should we be using utc times?
-    last_updated = Column(DateTime, default=datetime.datetime.now)
-=======
     last_updated = Column(DateTime, default=datetime.datetime.utcnow)
->>>>>>> b419b57f
     star = relationship("SourceStar", uselist=False, backref="source")
     
     # sources are "pending" and don't get displayed to journalists until they submit something
@@ -159,12 +148,10 @@
     pw_hash = Column(Binary(256))
     is_admin = Column(Boolean)
     otp_secret = Column(String(16), default=pyotp.random_base32)
-<<<<<<< HEAD
     is_totp = Column(Boolean, default=True)
     hotp_counter = Column(Integer, default=0)
 
-    # TODO should we be using utc times?
-    created_on = Column(DateTime, default=datetime.datetime.now)
+    created_on = Column(DateTime, default=datetime.datetime.utcnow)
     last_access = Column(DateTime)
 
     def __init__(self, username, password, is_admin=False, otp_secret=None):
@@ -174,16 +161,6 @@
         if otp_secret:
             self.otp_secret = base64.b32encode(binascii.unhexlify(otp_secret))
             self.is_totp = False
-=======
-
-    created_on = Column(DateTime, default=datetime.datetime.utcnow)
-    last_access = Column(DateTime)
-
-    def __init__(self, username, password, is_admin=False):
-        self.username = username
-        self.set_password(password)
-        self.is_admin = is_admin
->>>>>>> b419b57f
 
     def __repr__(self):
         return "<Journalist {0}{1}>".format(self.username,
@@ -196,10 +173,6 @@
     def _scrypt_hash(self, password, salt, params=None):
         if not params:
             params = self._SCRYPT_PARAMS
-<<<<<<< HEAD
-        # TODO: better handle encoding?
-=======
->>>>>>> b419b57f
         return scrypt.hash(str(password), salt, **params)
 
     def set_password(self, password):
@@ -209,36 +182,23 @@
     def valid_password(self, password):
         return self._scrypt_hash(password, self.pw_salt) == self.pw_hash
 
-<<<<<<< HEAD
-=======
     def regenerate_otp_shared_secret(self):
         self.otp_secret = pyotp.random_base32()
 
->>>>>>> b419b57f
     @property
     def totp(self):
         return pyotp.TOTP(self.otp_secret)
 
     @property
-<<<<<<< HEAD
     def hotp(self):
         return pyotp.HOTP(self.otp_secret)
 
-    @property
-    def shared_secret_qrcode(self):
-        uri = self.totp.provisioning_uri("{}@{}".format(self.username,
-                                                        "SecureDrop"))
-
-        qr = qrcode.QRCode(
-            box_size=25,
-=======
     def shared_secret_qrcode(self):
         uri = self.totp.provisioning_uri("{} {}".format("SecureDrop",
                                                         self.username))
 
         qr = qrcode.QRCode(
             box_size=15,
->>>>>>> b419b57f
             image_factory=qrcode.image.svg.SvgPathImage
         )
         qr.add_data(uri)
@@ -257,7 +217,6 @@
         chunks = [ sec[i:i+4] for i in xrange(0, len(sec), 4) ]
         return ' '.join(chunks).lower()
 
-<<<<<<< HEAD
     def verify_token(self, token):
         if self.is_totp:
             return self.totp.verify(token)
@@ -269,18 +228,12 @@
                     return True
             return False
 
-=======
->>>>>>> b419b57f
     @staticmethod
     def login(username, password, token):
         user = Journalist.query.filter_by(username=username).one()
         if not user.valid_password(password):
             raise WrongPasswordException
-<<<<<<< HEAD
         if not user.verify_token(token):
-=======
-        if not user.totp.verify(token):
->>>>>>> b419b57f
             raise BadTokenException
         return user
 
