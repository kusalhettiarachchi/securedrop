{% extends "base.html" %}
{% block body %}

<h1>Turn the Security Slider to High to Protect Your Anonymity</h1>

<<<<<<< HEAD
<p>JavaScript is a widely used programming language for creating interactive web
pages. Unfortunately, JavaScript is also the most common source of security
vulnerabilities in browsers. In August 2013, the FBI wrote malware that used a
JavaScript exploit to <a href='https://www.wired.com/threatlevel/2013/09/freedom-hosting-fbi'>de-anonymize Tor users</a>. JavaScript exploits are also mentioned in documents describing the NSA's <a href='http://www.theguardian.com/world/interactive/2013/oct/04/egotistical-giraffe-nsa-tor-document'>Egotistical Giraffe</a> program, which also has the goal of targeting and de-anonymizing Tor users.</p>

<p>We encourage SecureDrop users to disable JavaScript to protect themselves from malware that would use it to attack their browser and potentially de-anonymize them. There are other ways to get hacked, but given the use of JavaScript-based attacks recently, we believe it is prudent to disable it at this time.</p>

<p>The Tor Browser comes with a security slider that will disable Javascript as well as protect against other methods that can be used to reveal your true identity.</p> 

<p><strong>To turn up the security settings, click the Tor icon <img src="static/i/toronion.png" alt="Tor icon" /> to the left of the address bar, select <strong>Privacy and Security Settings</strong>, and turn the slider to <i>High</i>.</p>
=======
<p>JavaScript is a widely used programming language for creating interactive web pages. Unfortunately, JavaScript is also the most common source of security vulnerabilities in browsers. In August 2013, the FBI wrote malware that used a JavaScript exploit to <a href="https://www.wired.com/threatlevel/2013/09/freedom-hosting-fbi">de-anonymize Tor users</a>. JavaScript exploits are also mentioned in documents describing the NSA's <a href="https://www.theguardian.com/world/interactive/2013/oct/04/egotistical-giraffe-nsa-tor-document">Egotistical Giraffe</a> program, which also has the goal of targeting and de-anonymizing Tor users.</p>

<p>We encourage SecureDrop users to disable JavaScript to protect themselves from malware that would use it to attack their browser and potentially de-anonymize them. There are other ways to get hacked, but given the use of JavaScript-based attacks recently, we believe it is prudent to disable it at this time.</p>

<p>The Tor Browser comes with a security slider that will disable Javascript as well as protect against other methods that can be used to reveal your true identity.</p>

<p><strong>To turn up the security settings, click the Tor icon <img src="static/i/toronion.png" alt="Tor icon" /> to the left of the address bar, select <strong>Security Settings</strong>, and turn the slider to <i>High</i>.</p>
>>>>>>> 3ddfd5c2

{% endblock %}<|MERGE_RESOLUTION|>--- conflicted
+++ resolved
@@ -3,18 +3,6 @@
 
 <h1>Turn the Security Slider to High to Protect Your Anonymity</h1>
 
-<<<<<<< HEAD
-<p>JavaScript is a widely used programming language for creating interactive web
-pages. Unfortunately, JavaScript is also the most common source of security
-vulnerabilities in browsers. In August 2013, the FBI wrote malware that used a
-JavaScript exploit to <a href='https://www.wired.com/threatlevel/2013/09/freedom-hosting-fbi'>de-anonymize Tor users</a>. JavaScript exploits are also mentioned in documents describing the NSA's <a href='http://www.theguardian.com/world/interactive/2013/oct/04/egotistical-giraffe-nsa-tor-document'>Egotistical Giraffe</a> program, which also has the goal of targeting and de-anonymizing Tor users.</p>
-
-<p>We encourage SecureDrop users to disable JavaScript to protect themselves from malware that would use it to attack their browser and potentially de-anonymize them. There are other ways to get hacked, but given the use of JavaScript-based attacks recently, we believe it is prudent to disable it at this time.</p>
-
-<p>The Tor Browser comes with a security slider that will disable Javascript as well as protect against other methods that can be used to reveal your true identity.</p> 
-
-<p><strong>To turn up the security settings, click the Tor icon <img src="static/i/toronion.png" alt="Tor icon" /> to the left of the address bar, select <strong>Privacy and Security Settings</strong>, and turn the slider to <i>High</i>.</p>
-=======
 <p>JavaScript is a widely used programming language for creating interactive web pages. Unfortunately, JavaScript is also the most common source of security vulnerabilities in browsers. In August 2013, the FBI wrote malware that used a JavaScript exploit to <a href="https://www.wired.com/threatlevel/2013/09/freedom-hosting-fbi">de-anonymize Tor users</a>. JavaScript exploits are also mentioned in documents describing the NSA's <a href="https://www.theguardian.com/world/interactive/2013/oct/04/egotistical-giraffe-nsa-tor-document">Egotistical Giraffe</a> program, which also has the goal of targeting and de-anonymizing Tor users.</p>
 
 <p>We encourage SecureDrop users to disable JavaScript to protect themselves from malware that would use it to attack their browser and potentially de-anonymize them. There are other ways to get hacked, but given the use of JavaScript-based attacks recently, we believe it is prudent to disable it at this time.</p>
@@ -22,6 +10,5 @@
 <p>The Tor Browser comes with a security slider that will disable Javascript as well as protect against other methods that can be used to reveal your true identity.</p>
 
 <p><strong>To turn up the security settings, click the Tor icon <img src="static/i/toronion.png" alt="Tor icon" /> to the left of the address bar, select <strong>Security Settings</strong>, and turn the slider to <i>High</i>.</p>
->>>>>>> 3ddfd5c2
 
 {% endblock %}