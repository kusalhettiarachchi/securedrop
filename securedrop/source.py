# -*- coding: utf-8 -*-
import os
from datetime import datetime
from functools import wraps
from cStringIO import StringIO
import subprocess
from threading import Thread
import operator
from flask import (Flask, request, render_template, session, redirect, url_for,
<<<<<<< HEAD
                   flash, abort, g, send_file, Markup, make_response)
=======
                   flash, abort, g, send_file, Markup)
>>>>>>> 3ddfd5c2
from flask_wtf.csrf import CsrfProtect
from flask_assets import Environment

from sqlalchemy.orm.exc import MultipleResultsFound, NoResultFound
from sqlalchemy.exc import IntegrityError

import config
import json
import version
import crypto_util
import store
import template_filters
import util
from db import db_session, Source, Submission, Reply, get_one_or_else
from request_that_secures_file_uploads import RequestThatSecuresFileUploads
from jinja2 import evalcontextfilter

import logging
# This module's logger is explicitly labeled so the correct logger is used,
# even when this is run from the command line (e.g. during development)
log = logging.getLogger('source')

app = Flask(__name__, template_folder=config.SOURCE_TEMPLATES_DIR)
app.request_class = RequestThatSecuresFileUploads
app.config.from_object(config.SourceInterfaceFlaskConfig)

assets = Environment(app)

# The default CSRF token expiration is 1 hour. Since large uploads can
# take longer than an hour over Tor, we increase the valid window to 24h.
app.config['WTF_CSRF_TIME_LIMIT'] = 60 * 60 * 24
CsrfProtect(app)

app.jinja_env.globals['version'] = version.__version__
if getattr(config, 'CUSTOM_HEADER_IMAGE', None):
    app.jinja_env.globals['header_image'] = config.CUSTOM_HEADER_IMAGE
    app.jinja_env.globals['use_custom_header_image'] = True
else:
    app.jinja_env.globals['header_image'] = 'logo.png'
    app.jinja_env.globals['use_custom_header_image'] = False

app.jinja_env.filters['datetimeformat'] = template_filters.datetimeformat
app.jinja_env.filters['nl2br'] = evalcontextfilter(template_filters.nl2br)


@app.teardown_appcontext
def shutdown_session(exception=None):
    """Automatically remove database sessions at the end of the request, or
    when the application shuts down"""
    db_session.remove()


def logged_in():
    return 'logged_in' in session


def login_required(f):
    @wraps(f)
    def decorated_function(*args, **kwargs):
        if not logged_in():
            return redirect(url_for('login'))
        return f(*args, **kwargs)
    return decorated_function


def ignore_static(f):
    """Only executes the wrapped function if we're not loading a static resource."""
    @wraps(f)
    def decorated_function(*args, **kwargs):
        if request.path.startswith('/static'):
            return  # don't execute the decorated function
        return f(*args, **kwargs)
    return decorated_function


@app.before_request
@ignore_static
def setup_g():
    """Store commonly used values in Flask's special g object"""
    # ignore_static here because `crypto_util.hash_codename` is scrypt (very
    # time consuming), and we don't need to waste time running if we're just
    # serving a static resource that won't need to access these common values.
    if logged_in():
        g.codename = session['codename']
        g.sid = crypto_util.hash_codename(g.codename)
        try:
            g.source = Source.query.filter(Source.filesystem_id == g.sid).one()
        except MultipleResultsFound as e:
            app.logger.error(
                "Found multiple Sources when one was expected: %s" %
                (e,))
            abort(500)
        except NoResultFound as e:
            app.logger.error(
                "Found no Sources when one was expected: %s" %
                (e,))
            del session['logged_in']
            del session['codename']
            return redirect(url_for('index'))
        g.loc = store.path(g.sid)


@app.before_request
@ignore_static
def check_tor2web():
        # ignore_static here so we only flash a single message warning about Tor2Web,
        # corresponding to the intial page load.
    if 'X-tor2web' in request.headers:
        flash('<strong>WARNING:</strong> You appear to be using Tor2Web. '
              'This <strong>does not</strong> provide anonymity. '
              '<a href="/tor2web-warning">Why is this dangerous?</a>',
              "banner-warning")


@app.route('/')
def index():
    return render_template('index.html',
                           custom_notification=config.CUSTOM_NOTIFICATION)


def generate_unique_codename(num_words=7):
    """Generate random codenames until we get an unused one"""
    while True:
        codename = crypto_util.genrandomid(num_words)

        # The maximum length of a word in the wordlist is 6 letters and the
        # maximum codename length is 10 words, so it is currently impossible to
        # generate a codename that is longer than the maximum codename length
        # (currently 128 characters). This code is meant to be defense in depth
        # to guard against potential future changes, such as modifications to
        # the word list or the maximum codename length.
        if len(codename) > Source.MAX_CODENAME_LEN:
            app.logger.warning(
                    "Generated a source codename that was too long, "
                    "skipping it. This should not happen. "
                    "(Codename='{}')".format(codename))
            continue

        sid = crypto_util.hash_codename(codename)  # scrypt (slow)
        matching_sources = Source.query.filter(
            Source.filesystem_id == sid).all()
        if len(matching_sources) == 0:
            return codename


@app.route('/generate', methods=('GET', 'POST'))
def generate():
    if logged_in():
<<<<<<< HEAD
        flash("You were redirected because you are already logged in. If you want "
=======
        flash("You were redirected because you are already logged in. If you want"
>>>>>>> 3ddfd5c2
              "to create a new account, you should log out first.", "notification")
        return redirect(url_for('lookup'))

    codename = generate_unique_codename()
    session['codename'] = codename
    return render_template('generate.html', codename=codename)


@app.route('/create', methods=['POST'])
def create():
    sid = crypto_util.hash_codename(session['codename'])

    source = Source(sid, crypto_util.display_id())
    db_session.add(source)
    try:
        db_session.commit()
    except IntegrityError as e:
        app.logger.error(
            "Attempt to create a source with duplicate codename: %s" %
            (e,))
    else:
        os.mkdir(store.path(sid))

    session['logged_in'] = True
    return redirect(url_for('lookup'))


def async(f):
    def wrapper(*args, **kwargs):
        thread = Thread(target=f, args=args, kwargs=kwargs)
        thread.start()
    return wrapper


@async
def async_genkey(sid, codename):
    crypto_util.genkeypair(sid, codename)

    # Register key generation as update to the source, so sources will
    # filter to the top of the list in the journalist interface if a
    # flagged source logs in and has a key generated for them. #789
    try:
        source = Source.query.filter(Source.filesystem_id == sid).one()
        source.last_updated = datetime.utcnow()
        db_session.commit()
    except Exception as e:
        app.logger.error("async_genkey for source (sid={}): {}".format(sid, e))


@app.route('/lookup', methods=('GET',))
@login_required
def lookup():
    replies = []
    for reply in g.source.replies:
        reply_path = store.path(g.sid, reply.filename)
        try:
            reply.decrypted = crypto_util.decrypt(
                g.codename,
                file(reply_path).read()).decode('utf-8')
        except UnicodeDecodeError:
            app.logger.error("Could not decode reply %s" % reply.filename)
        else:
            reply.date = datetime.utcfromtimestamp(
                os.stat(reply_path).st_mtime)
            replies.append(reply)

    # Sort the replies by date
    replies.sort(key=operator.attrgetter('date'), reverse=True)

    # Generate a keypair to encrypt replies from the journalist
    # Only do this if the journalist has flagged the source as one
    # that they would like to reply to. (Issue #140.)
    if not crypto_util.getkey(g.sid) and g.source.flagged:
        async_genkey(g.sid, g.codename)

    return render_template(
        'lookup.html',
        codename=g.codename,
        replies=replies,
        flagged=g.source.flagged,
        haskey=crypto_util.getkey(
            g.sid))


def normalize_timestamps(sid):
    """
    Update the timestamps on all of the source's submissions to match that of
    the latest submission. This minimizes metadata that could be useful to
    investigators. See #301.
    """
    sub_paths = [store.path(sid, submission.filename)
                 for submission in g.source.submissions]
    if len(sub_paths) > 1:
        args = ["touch"]
        args.extend(sub_paths[:-1])
        rc = subprocess.call(args)
        if rc != 0:
            app.logger.warning(
                "Couldn't normalize submission timestamps (touch exited with %d)" %
                rc)


@app.route('/submit', methods=('POST',))
@login_required
def submit():
    msg = request.form['msg']
    fh = request.files['fh']

    # Don't bother submitting anything if it was an "empty" submission. #878.
    if not (msg or fh):
        flash("You must enter a message or choose a file to submit.", "error")
        return redirect(url_for('lookup'))

    fnames = []
    journalist_filename = g.source.journalist_filename
    first_submission = g.source.interaction_count == 0

    if msg:
        g.source.interaction_count += 1
        fnames.append(
            store.save_message_submission(
                g.sid,
                g.source.interaction_count,
                journalist_filename,
                msg))
    if fh:
        g.source.interaction_count += 1
        fnames.append(
            store.save_file_submission(
                g.sid,
                g.source.interaction_count,
                journalist_filename,
                fh.filename,
                fh.stream))

    if first_submission:
        flash(Markup("""{svg}<div class="message"><strong>Success!</strong>
                     <p>Thank you for sending this information to us.
                     Please check back later for replies. <a href="#codename-hint">
                     Forgot your codename?</a></p></div>
                     """.format(svg=util.svg('success_checkmark.svg'))),
              "success")
    else:
        if msg and not fh:
            things = 'message'
        elif not msg and fh:
            things = 'document'
        else:
            things = 'message and document'

        flash(Markup("""{svg}<div class="message"><p>Thanks! We received your
                     {things}.</p></div>
                     """.format(svg=util.svg('success_checkmark.svg'), things=things)),
              "success")

    for fname in fnames:
        submission = Submission(g.source, fname)
        db_session.add(submission)

    if g.source.pending:
        g.source.pending = False

        # Generate a keypair now, if there's enough entropy (issue #303)
        entropy_avail = int(
            open('/proc/sys/kernel/random/entropy_avail').read())
        if entropy_avail >= 2400:
            async_genkey(g.sid, g.codename)

    g.source.last_updated = datetime.utcnow()
    db_session.commit()
    normalize_timestamps(g.sid)

    return redirect(url_for('lookup'))


@app.route('/delete', methods=('POST',))
@login_required
def delete():
    query = Reply.query.filter(
        Reply.filename == request.form['reply_filename'])
    reply = get_one_or_else(query, app.logger, abort)
    store.secure_unlink(store.path(g.sid, reply.filename))
    db_session.delete(reply)
    db_session.commit()

    flash("Reply deleted", "notification")
    return redirect(url_for('lookup'))


@app.route('/delete-all', methods=('POST',))
@login_required
def batch_delete():
    replies = g.source.replies
    if len(replies) == 0:
        app.logger.error("Found no replies when at least one was expected")
        return redirect(url_for('lookup'))
    for reply in replies:
        store.secure_unlink(store.path(g.sid, reply.filename))
        db_session.delete(reply)
    db_session.commit()

    flash("All replies have been deleted", "notification")
    return redirect(url_for('lookup'))


def valid_codename(codename):
    # Ignore codenames that are too long to avoid DoS
    if len(codename) > Source.MAX_CODENAME_LEN:
        app.logger.info(
                "Ignored attempted login because the codename was too long.")
        return False

    try:
        filesystem_id = crypto_util.hash_codename(codename)
    except crypto_util.CryptoException as e:
        app.logger.info(
                "Could not compute filesystem ID for codename '{}': {}".format(
                    codename, e))
        abort(500)

    source = Source.query.filter_by(filesystem_id=filesystem_id).first()
    return source is not None


@app.route('/login', methods=('GET', 'POST'))
def login():
    if request.method == 'POST':
        codename = request.form['codename'].strip()
        if valid_codename(codename):
            session.update(codename=codename, logged_in=True)
            return redirect(url_for('lookup', from_login='1'))
        else:
            app.logger.info(
                    "Login failed for invalid codename".format(codename))
            flash("Sorry, that is not a recognized codename.", "error")
    return render_template('login.html')


@app.route('/logout')
def logout():
    if logged_in():
        session.clear()
<<<<<<< HEAD
        msg = Markup("""<div class="icon">{svg}</div>
                     <div class="message"><strong>Important!</strong><br>
                     <p>Thank you for exiting your session! Please select "New
                     Identity" from the green Onion button in the Tor browser
                     to clear all history of your SecureDrop usage from this
                     device.</p></div>
                     """.format(svg=util.svg('hand_with_fingerprint.svg')))
        flash(msg, "important")

=======
        tor_msg = render_template('logout_flashed_message.html')
        flash(Markup(tor_msg), "error")
>>>>>>> 3ddfd5c2
    return redirect(url_for('index'))


@app.route('/howto-disable-js')
def howto_disable_js():
    return render_template("howto-disable-js.html")


@app.route('/tor2web-warning')
def tor2web_warning():
    return render_template("tor2web-warning.html")


@app.route('/journalist-key')
def download_journalist_pubkey():
    journalist_pubkey = crypto_util.gpg.export_keys(config.JOURNALIST_KEY)
    return send_file(StringIO(journalist_pubkey),
                     mimetype="application/pgp-keys",
                     attachment_filename=config.JOURNALIST_KEY + ".asc",
                     as_attachment=True)


@app.route('/why-journalist-key')
def why_download_journalist_pubkey():
    return render_template("why-journalist-key.html")


@app.route('/metadata')
def metadata():
    meta = {'gpg_fpr': config.JOURNALIST_KEY,
            'sd_version': version.__version__,
            }
    resp = make_response(json.dumps(meta))
    resp.headers['Content-Type'] = 'application/json'
    return resp


@app.errorhandler(404)
def page_not_found(error):
    return render_template('notfound.html'), 404


@app.errorhandler(500)
def internal_error(error):
    return render_template('error.html'), 500


def write_pidfile():
    pid = str(os.getpid())
    with open(config.SOURCE_PIDFILE, 'w') as fp:
        fp.write(pid)


if __name__ == "__main__":  # pragma: no cover
    write_pidfile()
    debug = getattr(config, 'env', 'prod') != 'prod'
    app.run(debug=debug, host='0.0.0.0', port=8080)<|MERGE_RESOLUTION|>--- conflicted
+++ resolved
@@ -7,11 +7,7 @@
 from threading import Thread
 import operator
 from flask import (Flask, request, render_template, session, redirect, url_for,
-<<<<<<< HEAD
                    flash, abort, g, send_file, Markup, make_response)
-=======
-                   flash, abort, g, send_file, Markup)
->>>>>>> 3ddfd5c2
 from flask_wtf.csrf import CsrfProtect
 from flask_assets import Environment
 
@@ -160,11 +156,7 @@
 @app.route('/generate', methods=('GET', 'POST'))
 def generate():
     if logged_in():
-<<<<<<< HEAD
         flash("You were redirected because you are already logged in. If you want "
-=======
-        flash("You were redirected because you are already logged in. If you want"
->>>>>>> 3ddfd5c2
               "to create a new account, you should log out first.", "notification")
         return redirect(url_for('lookup'))
 
@@ -407,20 +399,9 @@
 def logout():
     if logged_in():
         session.clear()
-<<<<<<< HEAD
-        msg = Markup("""<div class="icon">{svg}</div>
-                     <div class="message"><strong>Important!</strong><br>
-                     <p>Thank you for exiting your session! Please select "New
-                     Identity" from the green Onion button in the Tor browser
-                     to clear all history of your SecureDrop usage from this
-                     device.</p></div>
-                     """.format(svg=util.svg('hand_with_fingerprint.svg')))
-        flash(msg, "important")
-
-=======
-        tor_msg = render_template('logout_flashed_message.html')
-        flash(Markup(tor_msg), "error")
->>>>>>> 3ddfd5c2
+        msg = render_template('logout_flashed_message.html',
+                              svg=util.svg('hand_with_fingerprint.svg'))
+        flash(Markup(msg), "important")
     return redirect(url_for('index'))
 
 
