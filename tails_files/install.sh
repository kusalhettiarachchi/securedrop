#!/bin/bash
<<<<<<< HEAD
# SecureDrop persistent setup script for Tails

set -e

# check for root
if [[ $EUID -ne 0 ]]; then
  echo "This script must be run as root" 1>&2
  exit 1
fi

# set paths and variables
HOMEDIR=/home/amnesia
PERSISTENT=$HOMEDIR/Persistent
INSTALL_DIR=$PERSISTENT/.securedrop
ADDITIONS=$INSTALL_DIR/torrc_additions
SCRIPT_PY=$INSTALL_DIR/securedrop_init.py
TAILSCFG=/live/persistence/TailsData_unlocked
DOTFILES=$TAILSCFG/dotfiles
DESKTOP=$HOMEDIR/Desktop
ANSIBLE=$PERSISTENT/securedrop/install_files/ansible-base
SSH_ALIASES=false

# check for Tails 2.x
source /etc/os-release
if [[ $TAILS_VERSION_ID =~ ^1\..* ]]; then
  echo "This script must be used on Tails version 2.x or greater." 1>&2
  exit 1
fi

# check for persistence
if [ ! -d "$TAILSCFG" ]; then
  echo "This script must be run on Tails with a persistent volume." 1>&2
  exit 1
fi

# check for SecureDrop git repo
if [ ! -d "$ANSIBLE" ]; then
  echo "This script must be run with SecureDrop's git repository cloned to 'securedrop' in your Persistent folder." 1>&2
  exit 1
fi

# detect whether admin or journalist
if [ -f $ANSIBLE/app-document-aths ]; then
  ADMIN=true
else
  ADMIN=false
fi

mkdir -p $INSTALL_DIR

# copy icon, launchers and scripts
cp securedrop_icon.png $INSTALL_DIR
cp document.desktop $INSTALL_DIR
cp source.desktop $INSTALL_DIR
cp securedrop_init.py $SCRIPT_PY
cp 65-configure-tor-for-securedrop.sh $INSTALL_DIR

# Remove binary setuid wrapper from previous tails_files installation, if it exists
WRAPPER_BIN=$INSTALL_DIR/securedrop_init
if [ -f $WRAPPER_BIN ]; then
    rm $WRAPPER_BIN
fi

if $ADMIN; then
  DOCUMENT=`cat $ANSIBLE/app-document-aths | cut -d ' ' -f 2`
  SOURCE=`cat $ANSIBLE/app-source-ths`
  APPSSH=`cat $ANSIBLE/app-ssh-aths | cut -d ' ' -f 2`
  MONSSH=`cat $ANSIBLE/mon-ssh-aths | cut -d ' ' -f 2`
  echo "# HidServAuth lines for SecureDrop's authenticated hidden services" | cat - $ANSIBLE/app-ssh-aths $ANSIBLE/mon-ssh-aths $ANSIBLE/app-document-aths > $ADDITIONS
  if [[ -d "$HOMEDIR/.ssh" && ! -f "$HOMEDIR/.ssh/config" ]]; then
    # create SSH host aliases and install them
    SSHUSER=$(zenity --entry --title="Admin SSH user" --window-icon=$INSTALL_DIR/securedrop_icon.png --text="Enter your username on the App and Monitor server:")
    cat > $INSTALL_DIR/ssh_config <<EOL
Host app
  Hostname $APPSSH
  User $SSHUSER
Host mon
  Hostname $MONSSH
  User $SSHUSER
EOL
    chown amnesia:amnesia $INSTALL_DIR/ssh_config
    chmod 600 $INSTALL_DIR/ssh_config
    cp -p $INSTALL_DIR/ssh_config $HOMEDIR/.ssh/config
    SSH_ALIASES=true
  fi
  # set ansible to auto-install
  if ! grep -q 'ansible' "$TAILSCFG/live-additional-software.conf"; then
    echo "ansible" >> $TAILSCFG/live-additional-software.conf
  fi
  # update ansible inventory with .onion hostnames
  if ! grep -v "^#.*onion" "$ANSIBLE/inventory" | grep -q onion; then
    sed -i "s/app ansible_ssh_host=.* /app ansible_ssh_host=$APPSSH /" $ANSIBLE/inventory
    sed -i "s/mon ansible_ssh_host=.* /mon ansible_ssh_host=$MONSSH /" $ANSIBLE/inventory
  fi
else
  # prepare torrc_additions (journalist)
  cp torrc_additions $ADDITIONS
fi

# set permissions
chmod 755 $INSTALL_DIR
chown root:root $SCRIPT_PY
chmod 700 $SCRIPT_PY
chown root:root $ADDITIONS
chmod 400 $ADDITIONS

chown amnesia:amnesia $INSTALL_DIR/securedrop_icon.png
chmod 600 $INSTALL_DIR/securedrop_icon.png
chown amnesia:amnesia $INSTALL_DIR/document.desktop $INSTALL_DIR/source.desktop
chmod 700 $INSTALL_DIR/document.desktop $INSTALL_DIR/source.desktop
chown root:root $INSTALL_DIR/65-configure-tor-for-securedrop.sh
chmod 755 $INSTALL_DIR/65-configure-tor-for-securedrop.sh

# journalist workstation does not have the *-aths files created by the Ansible playbook, so we must prompt
# to get the interface .onion addresses to setup launchers, and for the HidServAuth info used by Tor
if ! $ADMIN; then
  REGEX="^(HidServAuth [a-z2-7]{16}\.onion [A-Za-z0-9+/.]{22})"
  while [[ ! "$HIDSERVAUTH" =~ $REGEX ]];
  do
    HIDSERVAUTH=$(zenity --entry --title="Hidden service authentication setup" --width=600 --window-icon=$INSTALL_DIR/securedrop_icon.png --text="Enter the HidServAuth value to be added to /etc/tor/torrc:")
  done
  echo $HIDSERVAUTH >> $ADDITIONS
  SRC=$(zenity --entry --title="Desktop shortcut setup" --window-icon=$INSTALL_DIR/securedrop_icon.png --text="Enter the Source Interface's .onion address:")
  SOURCE="${SRC#http://}"
  DOCUMENT=`echo $HIDSERVAUTH | cut -d ' ' -f 2`
fi

# make the shortcuts
echo "Exec=/usr/local/bin/tor-browser $DOCUMENT" >> $INSTALL_DIR/document.desktop
echo "Exec=/usr/local/bin/tor-browser $SOURCE" >> $INSTALL_DIR/source.desktop

# copy launchers to desktop and Applications menu
cp -p $INSTALL_DIR/document.desktop $DESKTOP
cp -p $INSTALL_DIR/source.desktop $DESKTOP
cp -p $INSTALL_DIR/document.desktop $HOMEDIR/.local/share/applications
cp -p $INSTALL_DIR/source.desktop $HOMEDIR/.local/share/applications

# make it all persistent
sudo -u amnesia mkdir -p $DOTFILES/Desktop
sudo -u amnesia mkdir -p $DOTFILES/.local/share/applications
cp -p $DESKTOP/document.desktop $DOTFILES/Desktop
cp -p $DESKTOP/source.desktop $DOTFILES/Desktop
cp -p $DESKTOP/document.desktop $DOTFILES/.local/share/applications
cp -p $DESKTOP/source.desktop $DOTFILES/.local/share/applications

# remove xsessionrc from 0.3.2 if present
XSESSION_RC=$TAILSCFG/dotfiles/.xsessionrc
if [ -f $XSESSION_RC ]; then
    rm -f $XSESSION_RC > /dev/null 2>&1
=======
# SecureDrop persistent setup script for Tails.
#
# Configures access to SecureDrop over Authenticated Tor Hidden Services (ATHS)
# for both the Admin and Journalist Workstations, via a NetworkManager hook.
# Creates convenient desktop icons for easy access. Adds SSH access for Admins.

set -e

# Declare constants. These values will be used by various
# functions throughout the script.
amnesia_home="/home/amnesia"
amnesia_desktop="${amnesia_home}/Desktop"
amnesia_persistent="${amnesia_home}/Persistent"
network_manager_dispatcher="/etc/NetworkManager/dispatcher.d"
securedrop_dotfiles="${amnesia_persistent}/.securedrop"
securedrop_ansible_base="${amnesia_persistent}/securedrop/install_files/ansible-base"
securedrop_init_script="${securedrop_dotfiles}/securedrop_init.py"
tails_live_persistence="/live/persistence/TailsData_unlocked"
tails_live_dotfiles="${tails_live_persistence}/dotfiles"
torrc_additions="${securedrop_dotfiles}/torrc_additions"

# Declare globals. During initial provisioning, we may need to prompt
# for ATHS info for the Document Interface, particularly on the
# Journalist Workstation. In order to avoid reprompting, we'll store
# the value in a reusable global var.
document_aths_info_global=''
source_ths_url_global=''

function validate_tails_environment()
{
  # Ensure that initial expectations about the SecureDrop environment
  # are met. Error messages below explain each condition.
  if [[ $EUID -ne 0 ]]; then
    echo "This script must be run as root" 1>&2
    exit 1
  fi
  source /etc/os-release
  if [[ $TAILS_VERSION_ID =~ ^1\..* ]]; then
    echo "This script must be used on Tails version 2.x or greater." 1>&2
    exit 1
  fi
  if [ ! -d "$tails_live_persistence" ]; then
    echo "This script must be run on Tails with a persistent volume." 1>&2
    exit 1
  fi
  if [ ! -d "$securedrop_ansible_base" ]; then
    echo "This script must be run with SecureDrop's git repository cloned to 'securedrop' in your Persistent folder." 1>&2
    exit 1
  fi
}

function is_admin_workstation()
{
  # Detect whether the script is being run on Admin or Journalist Workstation.
  # Under no circumstances should the Journalist Workstation have SSH info,
  # so we'll assume that if the ATHS file for SSH info on the Application Server
  # is present, we're running on the Admin Workstation, otherwise Journalist.
  if [ -f $securedrop_ansible_base/app-ssh-aths ]; then
    # In Bash, 0 equates to Boolean true and 1 to Boolean false.
    return 0
  else
    return 1
  fi
}
>>>>>>> 3a7e1ddc

function cleanup_legacy_artifacts()
{
  # Catch-all function for handling backwards-compatibility. If tasks change
  # between versions of SecureDrop and require this script to be rerun, place
  # "cleanup" tasks here.

  # Remove xsessionrc from 0.3.2 if present
  persistent_xsessionrc_file="${tails_live_persistence}/dotfiles/.xsessionrc"
  if [ -f $persistent_xsessionrc_file ]; then
    rm -f $persistent_xsessionrc_file > /dev/null 2>&1
    # Repair the torrc backup, which was probably busted due to the
    # race condition between .xsessionrc and
    # /etc/NetworkManager/dispatch.d/10-tor.sh This avoids breaking
    # Tor after this script is run.
    #
    # If the Sandbox directive is on in the torrc (now that the dust
    # has settled from any race condition shenanigans), *and* there is
    # no Sandbox directive already present in the backup of the
    # original, "unmodified-by-SecureDrop" copy of the torrc used by
    # securedrop_init, then port that Sandbox directive over to avoid
    # breaking Tor by changing the Sandbox directive while it's
    # running.
    if grep -q 'Sandbox 1' /etc/tor/torrc && ! grep -q 'Sandbox 1' /etc/tor/torrc.bak; then
      echo "Sandbox 1" >> /etc/tor/torrc.bak
    fi
  fi

  # Remove previous NetworkManager hook if present. In 0.3.6 the prefix
  # was "99-", which caused it to run too late. In 0.3.5 the prefix was "70-"
  # and should also be removed for backwards-compatibility. There are a variety
  # of directories the associated files were placed in, so remove from all locations,
  # otherwise we'll have multiple redundant hooks. Under Tails v2, if you restart
  # the tor service too rapidly in succession, it will refuse to start.
  for d in $tails_live_persistence \
      $securedrop_dotfiles \
      $network_manager_dispatcher \
      "${tails_live_persistence}/custom-nm-hooks"; do
    for f in 70-tor-reload.sh 99-tor-reload.sh ; do
      rm -f "${d}/${f}" > /dev/null 2>&1
    done
  done

  # Remove binary setuid wrapper from previous tails_files installation, if it exists.
  rm -f "${securedrop_dotfiles}/securedrop_init" 2>&1
}


function copy_securedrop_dotfiles()
{
  mkdir -p "$securedrop_dotfiles"

  # copy icon, launchers and scripts
  cp -f securedrop_icon.png $securedrop_dotfiles
  cp -f document.desktop $securedrop_dotfiles
  cp -f source.desktop $securedrop_dotfiles
  cp -f securedrop_init.py $securedrop_init_script

  # set permissions
  chmod 755 $securedrop_dotfiles

}

function set_permissions_on_securedrop_dotfiles()
{
  # Follow up function to enforce correct permissions and ownership
  # on SecureDrop dotfiles in the staging directly. Separated
  # into function to aid readability.
  chown root:root $securedrop_init_script
  chmod 700 $securedrop_init_script
  chown root:root $torrc_additions
  chmod 400 $torrc_additions

  chown amnesia:amnesia "${securedrop_dotfiles}/securedrop_icon.png"
  chmod 600 "${securedrop_dotfiles}/securedrop_icon.png"
}

function prompt_for_document_aths_info()
{
  # Ad-hoc memoization via a global variable. If we've already prompted for
  # the ATHS info here, the global will be populated. Otherwise, we'll store it.
  if [ -z $document_aths_info_global ] ; then
    # During initial provisioning of the Journalist Workstation, the ATHS file
    # for the Document Interface may not be present. If not, prompt for the info.
    aths_regex="^(HidServAuth [a-z2-7]{16}\.onion [A-Za-z0-9+/.]{22})"
    # Loop while reading the input from a dialog box.
    while [[ ! "$document_aths_info" =~ $aths_regex ]]; do
      document_aths_info="$(zenity --entry \
        --title='Hidden service authentication setup' \
        --width=600 \
        --window-icon=${securedrop_dotfiles}/securedrop_icon.png \
        --text='Enter the HidServAuth value to be added to /etc/tor/torrc:' 2> /dev/null)"
    done
  # The global var is populated, so use it for the function var.
  else
    document_aths_info="$document_aths_info_global"
  fi
  echo "$document_aths_info"
}

function prompt_for_source_ths_url()
{
  # Interactively prompt for the Source Interface Onion URL.
  # During initial provisioning of the Journalist Workstation, the THS file
  # for the Source Interface may not be present. If not, prompt for the info.

  # Ad-hoc memoization via a global variable. If we've already prompted for
  # the ATHS info here, the global will be populated. Otherwise, we'll store it.
  if [ -z $source_ths_url_global ] ; then
    ths_regex="^[a-z2-7]{16}\.onion"
    # Loop while reading the input from a dialog box.
    while [[ ! "$document_aths_info" =~ $ths_regex ]]; do
      ths_url="$(zenity --entry \
        --title='Hidden service authentication setup' \
        --width=600 \
        --window-icon=${securedrop_dotfiles}/securedrop_icon.png \
        --text='Enter the Source Interface Onion URL:' 2> /dev/null)"
    done
    # Store value in script global for reuse without prompting.
    source_ths_url_global="$ths_url"

  # The global var is populated, so use it for the function var.
  else
    ths_url="$source_ths_url_global"
  fi
  echo "$ths_url"
}

function lookup_app_ssh_aths_url()
{
  app_ssh_aths="$(awk '{ print $2 }' ${securedrop_ansible_base}/app-ssh-aths)"
  echo "$app_ssh_aths"
}

function lookup_mon_ssh_aths_url()
{
  mon_ssh_aths="$(awk '{ print $2 }' ${securedrop_ansible_base}/mon-ssh-aths)"
  echo "$mon_ssh_aths"
}

function lookup_document_aths_url()
{
  # First look for the flat file containing the exact value we want.
  # The Admin Workstation will certainly have this file, and the Journalist
  # Workstation probably, but not definitely.
  if [ -f "${securedrop_ansible_base}/app-document-aths" ] ; then
    app_document_aths="$(awk '{ print $2 }' ${securedrop_ansible_base}/app-document-aths)"
  # Failing that, check for ATHS info in the existing Tor config. A previously
  # configured Journalist Workstation will already have the value in torrc.
  # Since we know we're in a Journalist Workstation, assume there's only one
  # ATHS value in the torrc, and use the first.
  elif grep -q -P '^HidServAuth [a-z2-7]{16}\.onion [A-Za-z0-9+/.]{22}' /etc/tor/torrc ; then
    app_document_aths="$(grep ^HidServAuth /etc/tor/torrc | head -n 1 | awk '{ print $2 }')"
  # Last shot before prompting: check for an existing desktop icon specifically
  # for the Document Interface. If found, we can extract the URL from there.
  elif [ -e "${amnesia_desktop}/document.desktop" ] ; then
    app_document_aths="$(grep ^Exec=/usr/local/bin/tor-browser | awk '{ print $2 }')"
  # Couldn't find it anywhere. We'll have to prompt!
  else
    echo "Could not find Document Interface ATHS info, prompting interactively..." 1>&2
    app_document_aths="$(prompt_for_document_aths_info | awk '{ print $2 }')"
  fi
  echo "$app_document_aths"
}

function lookup_source_ths_url()
{
  # Find the Onion URL to the Source Interface. First look for the flat file
  # containing the exact value we want. The Admin Workstation will certainly
  # have this file, and the Journalist Workstation probably, but not definitely.
  if [ -f "${securedrop_ansible_base}/app-source-ths" ] ; then
    app_source_ths="$(cat ${securedrop_ansible_base}/app-source-ths)"
  # Check if global var is populated (from prompting previously).
  elif [ -n $source_ths_url_global ] ; then
    app_source_ths="$source_ths_url_global"
  # Failing that, check for the public THS URL in an existing Desktop icon.
  elif grep -q -P '^Exec=/usr/local/bin/tor-browser\s+[a-z2-7]{16}\.onion' "${amnesia_desktop}/source.desktop" ; then
    app_source_ths="$(grep ^Exec=/usr/local/bin/tor-browser | awk '{ print $2 }')"
  # Couldn't find it anywhere. We'll have to prompt!
  else
    echo "Could not find Source Interface Onion URL, prompting interactively..." 1>&2
    app_source_ths="$(prompt_for_source_ths_url)"
  fi
  echo "$app_source_ths"
}

function configure_ssh_aliases()
{
  # Create SSH aliases for Admin Workstation so `ssh app` and `ssh mon` work
  # as expected. Quite useful for interactive debugging, or harvesting logs.
  # Don't clobber an existing SSH config file; only run if none exists.
  if [[ -d "${amnesia_home}/.ssh" && ! -f "${amnesia_home}/.ssh/config" ]]; then
    # Rather than try to parse the YAML vars file in Bash, let's prompt for username.
    echo "Creating SSH aliases for SecureDrop servers in ~/.ssh/config..." 1>&2
    admin_ssh_username="$(zenity --entry \
        --title='Admin SSH user' \
        --window-icon=${securedrop_dotfiles}/securedrop_icon.png \
        --text='Enter your username on the App and Monitor server:' 2> /dev/null)"
    cat > "${securedrop_dotfiles}/ssh_config" <<EOL
Host app
  Hostname $(lookup_app_ssh_aths_url)
  User $admin_ssh_username
Host mon
  Hostname $(lookup_mon_ssh_aths_url)
  User $admin_ssh_username
EOL
    chown amnesia:amnesia "${securedrop_dotfiles}/ssh_config"
    chmod 600 "${securedrop_dotfiles}/ssh_config"
    cp -pf "${securedrop_dotfiles}/ssh_config" "${amnesia_home}/.ssh/config"
  else
    echo "SSH config already exists, not overwriting..." 1>&2
  fi
}

function configure_ansible_apt_persistence()
{
  # set ansible to auto-install
  if ! grep -q 'ansible' "${tails_live_persistence}/live-additional-software.conf"; then
    echo "ansible" >> "${tails_live_persistence}/live-additional-software.conf"
  fi
}

function update_ansible_inventory()
{
  # The local IPv4 addresses for the Application and Monitor servers are only
  # used during initial provisioning. Thereafter the SSH connections must be
  # made over Tor. Update the static inventory file so the Admin doesn't
  # have to copy/paste the values.
  if ! grep -v "^#.*onion" "${securedrop_ansible_base}/inventory" | grep -q onion; then
    sed -i "s/app ansible_ssh_host=.* /app ansible_ssh_host=${lookup_app_ssh_aths_url}/" "${securedrop_ansible_base}/inventory"
    sed -i "s/mon ansible_ssh_host=.* /mon ansible_ssh_host=${lookup_mon_ssh_aths_url}/" "${securedrop_ansible_base}/inventory"
  fi
}

function configure_torrc_additions()
{
  if is_admin_workstation; then
    # Store all THS URLs in the torrc_additions file. The securedrop_init.py script
    # will add these values to /etc/tor/torrc on boot via a NetworkManager hook.
    cat - <<< "# HidServAuth lines for SecureDrop's authenticated hidden services" \
      "${securedrop_ansible_base}/app-ssh-aths" \
      "${securedrop_ansible_base}/mon-ssh-aths" \
      "${securedrop_ansible_base}/app-document-aths" > $torrc_additions
  else
    # Using a different approach for grabbing the Document ATHS info on the
    # Journalist Workstation, to avoid prompting Journalists unnecessarily on
    # subsequent runs of this script (to clean up legacy changes). First,
    # check existing HidServAuth values in torrc, and reuse if found.
    if grep -q -P '^HidServAuth [a-z2-7]{16}\.onion [A-Za-z0-9+/.]{22}' /etc/tor/torrc ; then
      app_document_aths_info="$(grep ^HidServAuth /etc/tor/torrc | head -n 1)"
    # If HidServAuth info can't be found on system, prompt for it.
    # Generally this will only happen on a new installation.
    else
      app_document_aths_info="$(prompt_for_document_aths_info)"
    fi
<<<<<<< HEAD
fi

# Remove previous NetworkManager hook if present. The "99-" prefix
# caused the hook to run later than desired.
for d in $TAILSCFG $INSTALL_DIR /etc/NetworkManager/dispatcher.d; do
    rm -f "$d/99-tor-reload.sh" > /dev/null 2>&1
done

# set up NetworkManager hook
if ! grep -q 'custom-nm-hooks' "$TAILSCFG/persistence.conf"; then
  echo "/etc/NetworkManager/dispatcher.d	source=custom-nm-hooks,link" >> $TAILSCFG/persistence.conf
fi
mkdir -p $TAILSCFG/custom-nm-hooks
cp -p $INSTALL_DIR/65-configure-tor-for-securedrop.sh $TAILSCFG/custom-nm-hooks
cp -p $INSTALL_DIR/65-configure-tor-for-securedrop.sh /etc/NetworkManager/dispatcher.d/

# set torrc and reload Tor
/usr/bin/python $INSTALL_DIR/securedrop_init.py

# finished
echo ""
echo "Successfully configured Tor and set up desktop bookmarks for SecureDrop!"
echo "You will see a notification appear in the top-right corner of your screen."
echo ""
echo "The Document Interface's Tor onion URL is: http://$DOCUMENT"
echo "The Source Interfaces's Tor onion URL is: http://$SOURCE"
if $ADMIN; then
  echo ""
  echo "The App Server's SSH hidden service address is:"
  echo $APPSSH
  echo "The Monitor Server's SSH hidden service address is:"
  echo $MONSSH
  if $SSH_ALIASES; then
    echo ""
    echo "SSH aliases are set up. You can use them with 'ssh app' and 'ssh mon'"
  fi
fi
echo ""
=======
    cat - <<< "# HidServAuth lines for SecureDrop's authenticated hidden services" \
          <<< "$app_document_aths_info" > "$torrc_additions"
  fi
}

function create_desktop_shortcuts()
{
  # Create user-friendly desktop icons, with the SecureDrop logo, for the
  # Source and Document Interfaces. Double-clicking on the icons will
  # open Tor Browser and navigate directly to the page. For the Document Interface,
  # the ATHS value must be present in /etc/tor/torrc for the connection to resolve.
  echo "Exec=/usr/local/bin/tor-browser $(lookup_document_aths_url)" >> "${securedrop_dotfiles}/document.desktop"
  echo "Exec=/usr/local/bin/tor-browser $(lookup_source_ths_url)" >> "${securedrop_dotfiles}/source.desktop"

  # Copy launchers to Desktop.
  cp -f "${securedrop_dotfiles}/document.desktop" "${amnesia_desktop}"
  cp -f "${securedrop_dotfiles}/source.desktop" "${amnesia_desktop}"

  # Copy icons to Applications menu.
  cp -f "${securedrop_dotfiles}/document.desktop" "${amnesia_home}/.local/share/applications"
  cp -f "${securedrop_dotfiles}/source.desktop" "${amnesia_home}/.local/share/applications"

  # make it all persistent
  sudo -u amnesia mkdir -p "${tails_live_dotfiles}/Desktop"
  sudo -u amnesia mkdir -p "${tails_live_dotfiles}/.local/share/applications"
  cp -f "${securedrop_dotfiles}/document.desktop" "${tails_live_dotfiles}/Desktop"
  cp -f "${securedrop_dotfiles}/source.desktop" "${tails_live_dotfiles}/Desktop"
  cp -f "${securedrop_dotfiles}/document.desktop" "${tails_live_dotfiles}/.local/share/applications"
  cp -f "${securedrop_dotfiles}/source.desktop" "${tails_live_dotfiles}/.local/share/applications"
}

function set_permissions_on_desktop_shortcuts()
{
  # Follow up function to enforce correct permissions and ownership
  # on desktop shortcuts for Document and Source Interfaces. Separated
  # into function to aid readability.
  chown amnesia:amnesia \
    "${amnesia_desktop}/document.desktop" \
    "${amnesia_desktop}/source.desktop" \
    "${amnesia_home}/.local/share/applications/document.desktop" \
    "${amnesia_home}/.local/share/applications/source.desktop" \
    "${tails_live_dotfiles}/.local/share/applications/document.desktop" \
    "${tails_live_dotfiles}/.local/share/applications/source.desktop" \
    "${tails_live_dotfiles}/Desktop/document.desktop" \
    "${tails_live_dotfiles}/Desktop/source.desktop"

  chmod 700 \
    "${amnesia_desktop}/document.desktop" \
    "${amnesia_desktop}/source.desktop" \
    "${amnesia_home}/.local/share/applications/document.desktop" \
    "${amnesia_home}/.local/share/applications/source.desktop" \
    "${tails_live_dotfiles}/.local/share/applications/document.desktop" \
    "${tails_live_dotfiles}/.local/share/applications/source.desktop" \
    "${tails_live_dotfiles}/Desktop/document.desktop" \
    "${tails_live_dotfiles}/Desktop/source.desktop"
}

function configure_network_manager_hook()
{
  # Install a persistent NetworkManager hook to write ATHS values to the
  # system /etc/tor/torrc, so the Document Interface can be accessed via
  # Tor Browser. On the Admin Workstation, the SSH ATHS values will also
  # be added. The hook will run on "up" for any interface other than loopback,
  # and is carefully ordered to run AFTER the Tails Tor hook and BEFORE the
  # Tails Apt update hook.
  if ! grep -q 'custom-nm-hooks' "${tails_live_persistence}/persistence.conf"; then
    echo "/etc/NetworkManager/dispatcher.d	source=custom-nm-hooks,link" >> "${tails_live_persistence}/persistence.conf"
  fi
  mkdir -p "${tails_live_persistence}/custom-nm-hooks"

  cp -f 65-configure-tor-for-securedrop.sh "${tails_live_persistence}/custom-nm-hooks"
  cp -f 65-configure-tor-for-securedrop.sh "$network_manager_dispatcher"
  chown root:root \
    "${tails_live_persistence}/custom-nm-hooks/65-configure-tor-for-securedrop.sh" \
    "${network_manager_dispatcher}/65-configure-tor-for-securedrop.sh"
  chmod 755 \
    "${tails_live_persistence}/custom-nm-hooks/65-configure-tor-for-securedrop.sh" \
    "${network_manager_dispatcher}/65-configure-tor-for-securedrop.sh"

  # Run the SecureDrop init script, which implements the torrc additions
  # prepared by this script. See `securedrop_init.py` for details.
  /usr/bin/python "${securedrop_dotfiles}/securedrop_init.py"
}

function print_success_message()
{
  cat <<SD_COMPLETE_MSG1
Successfully configured Tor and set up desktop bookmarks for SecureDrop!
You will see a notification appear on your screen when Tor is ready.

The Document Interface's Tor onion URL is: http://$(lookup_document_aths_url)
The Source Interfaces's Tor onion URL is: http://$(lookup_source_ths_url)
SD_COMPLETE_MSG1

  # We're assuming the SSH aliases have been set up as long as ~/.ssh/config exists.
  # Intentionally padding with an empty line to improve readability.
  if is_admin_workstation; then
    cat <<SD_COMPLETE_MSG2

The App Server's SSH hidden service address is: $(lookup_app_ssh_aths_url)
The Monitor Server's SSH hidden service address is: $(lookup_mon_ssh_aths_url)
SSH aliases are set up. You can use them with 'ssh app' and 'ssh mon'.
SD_COMPLETE_MSG2
  fi
}

function main()
{
  # Wrapper function for ordering all the helpers.
  validate_tails_environment
  cleanup_legacy_artifacts

  copy_securedrop_dotfiles
  configure_torrc_additions
  set_permissions_on_securedrop_dotfiles

  create_desktop_shortcuts
  set_permissions_on_desktop_shortcuts

  configure_network_manager_hook

  if is_admin_workstation; then
    configure_ansible_apt_persistence
    configure_ssh_aliases
    update_ansible_inventory
  fi

  print_success_message
}

main
>>>>>>> 3a7e1ddc
exit 0<|MERGE_RESOLUTION|>--- conflicted
+++ resolved
@@ -1,155 +1,4 @@
 #!/bin/bash
-<<<<<<< HEAD
-# SecureDrop persistent setup script for Tails
-
-set -e
-
-# check for root
-if [[ $EUID -ne 0 ]]; then
-  echo "This script must be run as root" 1>&2
-  exit 1
-fi
-
-# set paths and variables
-HOMEDIR=/home/amnesia
-PERSISTENT=$HOMEDIR/Persistent
-INSTALL_DIR=$PERSISTENT/.securedrop
-ADDITIONS=$INSTALL_DIR/torrc_additions
-SCRIPT_PY=$INSTALL_DIR/securedrop_init.py
-TAILSCFG=/live/persistence/TailsData_unlocked
-DOTFILES=$TAILSCFG/dotfiles
-DESKTOP=$HOMEDIR/Desktop
-ANSIBLE=$PERSISTENT/securedrop/install_files/ansible-base
-SSH_ALIASES=false
-
-# check for Tails 2.x
-source /etc/os-release
-if [[ $TAILS_VERSION_ID =~ ^1\..* ]]; then
-  echo "This script must be used on Tails version 2.x or greater." 1>&2
-  exit 1
-fi
-
-# check for persistence
-if [ ! -d "$TAILSCFG" ]; then
-  echo "This script must be run on Tails with a persistent volume." 1>&2
-  exit 1
-fi
-
-# check for SecureDrop git repo
-if [ ! -d "$ANSIBLE" ]; then
-  echo "This script must be run with SecureDrop's git repository cloned to 'securedrop' in your Persistent folder." 1>&2
-  exit 1
-fi
-
-# detect whether admin or journalist
-if [ -f $ANSIBLE/app-document-aths ]; then
-  ADMIN=true
-else
-  ADMIN=false
-fi
-
-mkdir -p $INSTALL_DIR
-
-# copy icon, launchers and scripts
-cp securedrop_icon.png $INSTALL_DIR
-cp document.desktop $INSTALL_DIR
-cp source.desktop $INSTALL_DIR
-cp securedrop_init.py $SCRIPT_PY
-cp 65-configure-tor-for-securedrop.sh $INSTALL_DIR
-
-# Remove binary setuid wrapper from previous tails_files installation, if it exists
-WRAPPER_BIN=$INSTALL_DIR/securedrop_init
-if [ -f $WRAPPER_BIN ]; then
-    rm $WRAPPER_BIN
-fi
-
-if $ADMIN; then
-  DOCUMENT=`cat $ANSIBLE/app-document-aths | cut -d ' ' -f 2`
-  SOURCE=`cat $ANSIBLE/app-source-ths`
-  APPSSH=`cat $ANSIBLE/app-ssh-aths | cut -d ' ' -f 2`
-  MONSSH=`cat $ANSIBLE/mon-ssh-aths | cut -d ' ' -f 2`
-  echo "# HidServAuth lines for SecureDrop's authenticated hidden services" | cat - $ANSIBLE/app-ssh-aths $ANSIBLE/mon-ssh-aths $ANSIBLE/app-document-aths > $ADDITIONS
-  if [[ -d "$HOMEDIR/.ssh" && ! -f "$HOMEDIR/.ssh/config" ]]; then
-    # create SSH host aliases and install them
-    SSHUSER=$(zenity --entry --title="Admin SSH user" --window-icon=$INSTALL_DIR/securedrop_icon.png --text="Enter your username on the App and Monitor server:")
-    cat > $INSTALL_DIR/ssh_config <<EOL
-Host app
-  Hostname $APPSSH
-  User $SSHUSER
-Host mon
-  Hostname $MONSSH
-  User $SSHUSER
-EOL
-    chown amnesia:amnesia $INSTALL_DIR/ssh_config
-    chmod 600 $INSTALL_DIR/ssh_config
-    cp -p $INSTALL_DIR/ssh_config $HOMEDIR/.ssh/config
-    SSH_ALIASES=true
-  fi
-  # set ansible to auto-install
-  if ! grep -q 'ansible' "$TAILSCFG/live-additional-software.conf"; then
-    echo "ansible" >> $TAILSCFG/live-additional-software.conf
-  fi
-  # update ansible inventory with .onion hostnames
-  if ! grep -v "^#.*onion" "$ANSIBLE/inventory" | grep -q onion; then
-    sed -i "s/app ansible_ssh_host=.* /app ansible_ssh_host=$APPSSH /" $ANSIBLE/inventory
-    sed -i "s/mon ansible_ssh_host=.* /mon ansible_ssh_host=$MONSSH /" $ANSIBLE/inventory
-  fi
-else
-  # prepare torrc_additions (journalist)
-  cp torrc_additions $ADDITIONS
-fi
-
-# set permissions
-chmod 755 $INSTALL_DIR
-chown root:root $SCRIPT_PY
-chmod 700 $SCRIPT_PY
-chown root:root $ADDITIONS
-chmod 400 $ADDITIONS
-
-chown amnesia:amnesia $INSTALL_DIR/securedrop_icon.png
-chmod 600 $INSTALL_DIR/securedrop_icon.png
-chown amnesia:amnesia $INSTALL_DIR/document.desktop $INSTALL_DIR/source.desktop
-chmod 700 $INSTALL_DIR/document.desktop $INSTALL_DIR/source.desktop
-chown root:root $INSTALL_DIR/65-configure-tor-for-securedrop.sh
-chmod 755 $INSTALL_DIR/65-configure-tor-for-securedrop.sh
-
-# journalist workstation does not have the *-aths files created by the Ansible playbook, so we must prompt
-# to get the interface .onion addresses to setup launchers, and for the HidServAuth info used by Tor
-if ! $ADMIN; then
-  REGEX="^(HidServAuth [a-z2-7]{16}\.onion [A-Za-z0-9+/.]{22})"
-  while [[ ! "$HIDSERVAUTH" =~ $REGEX ]];
-  do
-    HIDSERVAUTH=$(zenity --entry --title="Hidden service authentication setup" --width=600 --window-icon=$INSTALL_DIR/securedrop_icon.png --text="Enter the HidServAuth value to be added to /etc/tor/torrc:")
-  done
-  echo $HIDSERVAUTH >> $ADDITIONS
-  SRC=$(zenity --entry --title="Desktop shortcut setup" --window-icon=$INSTALL_DIR/securedrop_icon.png --text="Enter the Source Interface's .onion address:")
-  SOURCE="${SRC#http://}"
-  DOCUMENT=`echo $HIDSERVAUTH | cut -d ' ' -f 2`
-fi
-
-# make the shortcuts
-echo "Exec=/usr/local/bin/tor-browser $DOCUMENT" >> $INSTALL_DIR/document.desktop
-echo "Exec=/usr/local/bin/tor-browser $SOURCE" >> $INSTALL_DIR/source.desktop
-
-# copy launchers to desktop and Applications menu
-cp -p $INSTALL_DIR/document.desktop $DESKTOP
-cp -p $INSTALL_DIR/source.desktop $DESKTOP
-cp -p $INSTALL_DIR/document.desktop $HOMEDIR/.local/share/applications
-cp -p $INSTALL_DIR/source.desktop $HOMEDIR/.local/share/applications
-
-# make it all persistent
-sudo -u amnesia mkdir -p $DOTFILES/Desktop
-sudo -u amnesia mkdir -p $DOTFILES/.local/share/applications
-cp -p $DESKTOP/document.desktop $DOTFILES/Desktop
-cp -p $DESKTOP/source.desktop $DOTFILES/Desktop
-cp -p $DESKTOP/document.desktop $DOTFILES/.local/share/applications
-cp -p $DESKTOP/source.desktop $DOTFILES/.local/share/applications
-
-# remove xsessionrc from 0.3.2 if present
-XSESSION_RC=$TAILSCFG/dotfiles/.xsessionrc
-if [ -f $XSESSION_RC ]; then
-    rm -f $XSESSION_RC > /dev/null 2>&1
-=======
 # SecureDrop persistent setup script for Tails.
 #
 # Configures access to SecureDrop over Authenticated Tor Hidden Services (ATHS)
@@ -214,7 +63,6 @@
     return 1
   fi
 }
->>>>>>> 3a7e1ddc
 
 function cleanup_legacy_artifacts()
 {
@@ -470,46 +318,6 @@
     else
       app_document_aths_info="$(prompt_for_document_aths_info)"
     fi
-<<<<<<< HEAD
-fi
-
-# Remove previous NetworkManager hook if present. The "99-" prefix
-# caused the hook to run later than desired.
-for d in $TAILSCFG $INSTALL_DIR /etc/NetworkManager/dispatcher.d; do
-    rm -f "$d/99-tor-reload.sh" > /dev/null 2>&1
-done
-
-# set up NetworkManager hook
-if ! grep -q 'custom-nm-hooks' "$TAILSCFG/persistence.conf"; then
-  echo "/etc/NetworkManager/dispatcher.d	source=custom-nm-hooks,link" >> $TAILSCFG/persistence.conf
-fi
-mkdir -p $TAILSCFG/custom-nm-hooks
-cp -p $INSTALL_DIR/65-configure-tor-for-securedrop.sh $TAILSCFG/custom-nm-hooks
-cp -p $INSTALL_DIR/65-configure-tor-for-securedrop.sh /etc/NetworkManager/dispatcher.d/
-
-# set torrc and reload Tor
-/usr/bin/python $INSTALL_DIR/securedrop_init.py
-
-# finished
-echo ""
-echo "Successfully configured Tor and set up desktop bookmarks for SecureDrop!"
-echo "You will see a notification appear in the top-right corner of your screen."
-echo ""
-echo "The Document Interface's Tor onion URL is: http://$DOCUMENT"
-echo "The Source Interfaces's Tor onion URL is: http://$SOURCE"
-if $ADMIN; then
-  echo ""
-  echo "The App Server's SSH hidden service address is:"
-  echo $APPSSH
-  echo "The Monitor Server's SSH hidden service address is:"
-  echo $MONSSH
-  if $SSH_ALIASES; then
-    echo ""
-    echo "SSH aliases are set up. You can use them with 'ssh app' and 'ssh mon'"
-  fi
-fi
-echo ""
-=======
     cat - <<< "# HidServAuth lines for SecureDrop's authenticated hidden services" \
           <<< "$app_document_aths_info" > "$torrc_additions"
   fi
@@ -641,5 +449,4 @@
 }
 
 main
->>>>>>> 3a7e1ddc
 exit 0